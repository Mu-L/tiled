<<<<<<< HEAD
### Unreleased

* Raised minimum supported Qt version from 5.6 to 5.9 (drops Windows XP support)
=======
### Unreleased 1.8 Patch

* Fixed pasted objects not getting selected if a tile layer was also copied
* Fixed possible crash when trying to determine whether OpenGL is used
>>>>>>> f87a1ffc

### Tiled 1.8.0 (7 February 2022)

* Added support for custom enum properties (with svipal, #2941)
* Added support for custom class properties (#489)
* Added parallax origin property to the map (with krukai, #3209)
* Added Repeat X/Y properties to Image Layers (with krukai, #3205)
* Added an action for selecting all layers (Ctrl+Alt+A) (#3081)
* Added actions to select or add tilesets to Project view context menu
* Added cut/copy/paste actions to Tile Animation Editor
* Improved undo behavior by merging sequential edits to the same property (#3103)
* Improved multi-layer painting behavior (#3094)
* Separated the X and Y components of the major grid option (#3208)
* Added automatic fading out of the grid when zooming out a lot
* AutoMapping: Made it find layers within groups (#1771)
* AutoMapping: `regions` layer can now be used alongside `region_input/output` layers
* AutoMapping: Recognize "//" layer name prefix for ignoring layers (#3262)
* AutoMapping: Allow setting a rule map as project rules file (#3221)
* Tweaked focus behavior in the Template Editor
* Changed the default Terrain Brush shortcut back to T
* Reset tile animations when disabling playback and when exporting as image
* Don't require saving maps upon creation (#1902)
* Apply transformation actions to the preview while placing tiles (#3091)
* Allow using object context menu in object creation tools
* Reduced the step size for the parallax factor property
* Improved the logic for automatically switching tools (#2807)
* Ignore selection changes when marking a file as modified (#3194)
* Use the tileset background color in the collision editor (with Benja Appel, #3163)
* Show the read error when using --export-map/tileset
* Avoid deselecting all layers when clicking empty area in Layers view (#2806)
* Scripting: Added File API
* Scripting: Added support for loading JavaScript `.mjs` modules (#3261)
* Scripting: Added tiled.applicationDirPath property
* Scripting: Added tiled.extensionsPath property (#3139)
* Scripting: Added missing Layer.tintColor property
* Scripting: Added missing ObjectGroup.drawOrder property (#3147)
* Scripting: Added TileMap.removeObjects (#3149)
* Scripting: Added TileMap.regionEdited signal
* Scripting: Added TileMap.layers and GroupLayer.layers properties, for convenience
* Scripting: Added region.rects property and region.contains(x,y)
* Scripting: Treat custom format extensions as case-insensitive (#3141)
* Scripting: Allow tools to stay active when tiles or a terrain type are selected (#3201)
* Scripting: Extended the terrain related API (#2663)
* Scripting: tiled.activeAsset can be assigned asset created in script (#3160)
* Scripting: Fixed possible crash after creating tilesets from script (#3229)
* Scripting: Fixed possible crash in TileMap.autoMap
* Scripting: Fixed dialog window titles to show on macOS (#2910)
* Scripting: Fixed tileset or tile references for maps loaded from script
* Scripting: Avoid crash when script reload happens during popup (#2991)
* Fixed the logic for handling group layer parallax factors (with LilithSilver, #3125)
* Fixed keyboard modifiers getting stuck for Terrain Brush (#2678)
* Fixed debug messages showing in the Console and Issues views
* Fixed enabled state of File > Export action for tilesets (#3177)
* Fixed Snap to Grid for hexagonal maps
* Fixed AutoMapping rules file to update after changing project properties (#3176)
* Fixed 'Detect Bounding Box' action missing in Keyboard settings
* Fixed toggling "Clear View" on & off shifting the map
* Fixed command-line output not showing on Windows (#2688)
* Fixed "Select object on map" when no object layer is selected (#3207)
* Fixed adjusting of tile types when tileset width changed (by Albert Vaca Cintora, #3237)
* Fixed missing Qt translations for Linux AppImage
* Fixed minimap viewport position when layers are offset (#3211)
* Fixed "Highlight Current Layer" getting confused (#3223)
* Fixed Terrain Set type property to be disabled when appropriate (avoids crash)
* Fixed saving broken references to files loaded using "ext:" prefix (#3185)
* Fixed performance issue in Project view related to file icons
* Fixed dynamic wrapping when adding tiles to a collection (#3076)
* Fixed potential crash when changing a WangSet from script
* Tiled Manual is now available in French
* JSON plugin: Added "tmj", "tsj" and "tj" as accepted file extensions
* YY plugin: Don't use safe writing of files
* YY plugin: Write out custom "object" properties as instance name (instead of the ID)
* YY plugin: Determine sprite names by looking for meta files (by krukai, #3213)
* CSV plugin: Improved handling of infinite maps
* RpMap plugin: Fixed hardcoded exported tile size (#3184)
* libtiled-java: Introduced TilesetCache interface (by Samuel Manflame, #3117)
* Added Ukrainian translation to Windows installer (#3132)
* Updated to Sentry 0.4.14
* Updated Bulgarian, Chinese (Simplified), French, Korean, Portuguese (Brasil), Portuguese (Portugal), Russian, Swedish and Turkish translations

### Tiled 1.7.2 (10 August 2021)

* Avoid automatically replacing external tilesets with "similar" ones
* Fixed copying and capturing stamps on staggered maps (with Alexander Dorogov, #2874)
* Fixed possible crash in Tile Animation Editor
* Fixed data loss when saving maps with tilesets that failed to load (#3106)
* Fixed creating multi-layer tile stamp from selection (#2899)
* Scripting: Automatically reset object ID when adding to avoid duplicate IDs
* Linux: Possible workaround for crash in clipboard manager
* Updated to Sentry 0.4.12
* Updated Italian translation

### Tiled 1.7.1 (9 July 2021)

* Don't save export target and format to exported files
* Fixed crashes resulting from the Tile Animation Editor
* Fixed possible crash when pasting multi-layer stamp (#3097)
* Fixed possible crash when restoring expanded layers in Objects view
* Fixed parallax factor getting lost when layer is cloned (#3077)
* Fixed an issue with synchronizing selected tiles to current stamp (#3095)
* Commands: Fixed possible crash in Edit Commands window
* Commands: Automatically quote the command executable
* Commands: Improved starting directory for executable file chooser
* Commands: Fixed the 'Clear' button to reset the shortcut
* Updated to Sentry 0.4.11
* Updated French translation

### Tiled 1.7.0 (4 June 2021)

* Added basic "major grid" option with stronger lines (with Ilya Arkhanhelsky, #3032)
* Added ability to rearrange tiles in a tileset (with José Miguel Sánchez García, #2983)
* Added option to choose background fade color (with SchmidtWC, #3031)
* Added portable mode, enabled when a "tiled.ini" is detected alongside the Tiled executable (#2945) 
* Disable project extensions by default, for security reasons (#3058)
* Render selection preview and hovered item highlight above labels (#3036)
* Changed the donation reminder to be non-modal
* docs: Generate scripting API documentation using TypeDoc (with Erik Schilling (#2965) and MrMasterplan (#3040, #3041, #3045))
* QMake/Qbs: Added a way to disable DBus support (with Dmitry Marakasov, #3039)
* Scripting: Fixed 'mouseLeft' callback for scripted tools (#3050)
* Scripting: Fixed loading of icons with explicit "ext:" prefix (#3048)
* Scripting: Made TileMap coordinate conversion functions always work (#3054)
* tBIN plugin: Convert 'color', 'object' and 'file' properties on save
* Python plugin: Added Layer.offset and Layer.setOffset (with sverx, #3073)
* Python plugin: Linux AppImage now supports Python 3.6 instead of 3.5
* Windows: Add a default "Open in text editor" command based on notepad.exe
* Fixed possible crash in Properties view when switching files
* Fixed watching/unwatching of folders when adding/removing from project (#3035)
* Fixed determining desired file format by extension on export
* Fixed compilation issue with GCC 10 (#3037)
* Updated Bulgarian, Portuguese (Portugal), Russian and Turkish translations

### Tiled 1.6.0 (23 April 2021)

* Added object selection preview
* Added toggle to select enclosed rather than touched objects (#3023)
* Added Sentry crash handler to Linux AppImage (disabled by default)
* Added %tileid variable for custom commands on tilesets (#3026)
* Added option to lock the position of views and tool bars
* Added toggle to show/hide other maps in the same world (#2859)
* Added a helpful text to Terrain Sets view when it is empty (#3015)
* Allow opening projects from the File menu (#3000)
* Made the terrains list in the Terrain Sets view not collapsible (#3015)
* Automatically select the first terrain when selecting a Terrain Set (#3015)
* When duplicating objects, place the duplicates next to the originals (#2998)
* Tweaked selection outlines to be a little fatter and adjust to DPI
* Write --export-formats output to stdout instead of stderr (#3002)
* Allow hiding objects in the Tile Collision Editor
* Scripting: Added missing Tileset.transparentColor property
* Fixed 'Detach templates' export option to add tilesets when needed
* Fixed Terrain Brush behavior on map edges
* Fixed Terrain Brush behavior for sets transitioning to nothing
* Fixed loss of edit focus when hovering tileset while assigning terrain (#3015)
* Fixed shortcuts for flipping or rotating the current terrain pattern
* Fixed switching to Terrain Brush when clicked terrain is already selected (#3015)
* Fixed state of "dynamic wrapping" toggle button on startup
* Fixed parallax layer positioning when reordering layers (#3009)
* Windows: Fixed Swedish translation missing from installer
* Windows: Re-enabled code signing by SignPath (was missing for Tiled 1.5)
* snap: Added 'removable-media' plug, for accessing USB drives
* snap: "Open Containing Folder" action now also selects the file
* JSON plugin: Write out "version" property as string (#3033)
* YY plugin: Fixed plugin loading issue for qmake builds
* libtiled-java: Optimized for multithreaded usage (by Samuel Manflame, #3004)
* Updated Bulgarian, French, Portuguese (Portugal), Swedish and Turkish translations
* Added Thai translation (by Thanachart Monpassorn, currently at 54%)

### Tiled 1.5.0 (23 March 2021)

* Unified Wang and Terrain tools (backwards incompatible change!)
* Added support for a per-layer parallax scrolling factor ([#2951](https://github.com/mapeditor/tiled/pull/2951))
* Added export to GameMaker Studio 2.3 ([#1642](https://github.com/mapeditor/tiled/issues/1642))
* Added option to change object selection behavior ([#2865](https://github.com/mapeditor/tiled/pull/2865))
* Added Monospace option to the multi-line text editor
* Added option to auto-scroll on middle click
* Added smooth scrolling option for arrow keys
* Added a 'Convert to Polygon' action for rectangle objects
* Added support for drawing with a blob tileset
* Added 'Duplicate Terrain Set' action
* Added Terrain Set type (Corner, Edge or Mixed)
* Added support for rotating and flipping Terrain tiles (by Christof Petig, [#2912](https://github.com/mapeditor/tiled/pull/2912))
* Added support for exporting to [RPTools MapTool](https://www.rptools.net/toolbox/maptool/) RpMap files (by Christof Petig, [#2926](https://github.com/mapeditor/tiled/pull/2926))
* Added Ctrl+Shift to toggle Snap to Fine Grid (by sverx, [#2895](https://github.com/bjorn/tiled/pull/2895))
* Eraser: Added Shift to erase on all layers (by Michael Aganier, [#2897](https://github.com/bjorn/tiled/pull/2897))
* Automatically add .world extension to new World files
* Shape Fill Tool now displays the size of the current shape ([#2808](https://github.com/mapeditor/tiled/issues/2808))
* Tile Collision Editor: Added action to add an auto-detected bounding box collision rectangle (by Robin Macharg, [#1960](https://github.com/bjorn/tiled/pull/1960))
* Tile Collision Editor: Added context menu action to copy selected collision objects to all other selected tiles (by Robin Macharg, [#1960](https://github.com/bjorn/tiled/pull/1960))
* Tilesets view: Added "Edit Tileset" action to tab context menu
* Tilesets view: Added "Add External Tileset" action to tilesets menu
* Scripting: Added initial API for creating and modifying Terrain Sets
* Scripting: Added API for working with images ([#2787](https://github.com/mapeditor/tiled/pull/2787))
* Scripting: Added API for launching other processes ([#2783](https://github.com/mapeditor/tiled/issues/2783))
* Scripting: Added MapView.center property
* Scripting: Added missing Layer.id and Layer.parentLayer properties
* Scripting: Enable extending most context menus
* Scripting: Fixed reset of file formats on script reload ([#2911](https://github.com/mapeditor/tiled/issues/2911))
* Scripting: Fixed missing GroupLayer and ImageLayer constructors
* Scripting: Added default icon for scripted actions
* Enabled high-DPI scaling on Linux and changed rounding policy
* Remember last file dialog locations in the session instead of globally
* Fixed loading extension path from project config (by Peter Ruibal, [#2956](https://github.com/mapeditor/tiled/pull/2956))
* Fixed performance issues when using a lot of custom properties
* Fixed storing template instance size when overriding the tile ([#2889](https://github.com/mapeditor/tiled/issues/2889))
* Fixed removal of object reference arrow when deleting target object ([#2944](https://github.com/mapeditor/tiled/issues/2944))
* Fixed updating of object references when layer visibility changes
* Fixed map positioning issues in the World Tool ([#2970](https://github.com/mapeditor/tiled/issues/2970))
* Fixed handling of Shift modifiers in Bucket and Shape Fill tools ([#2883](https://github.com/mapeditor/tiled/issues/2883))
* Fixed scrolling speed in Tileset view when holding Ctrl
* Fixed issue causing export.target to get written out as "."
* Fixed "Repeat last export on save" when using Save All ([#2969](https://github.com/mapeditor/tiled/issues/2969))
* Fixed interaction shape for rectangle objects to be more precise ([#2999](https://github.com/mapeditor/tiled/issues/2999))
* Fixed "AutoMap While Drawing" not applying when using Cut/Delete
* Fixed path in AutoMap error message when rules file doesn't exist
* Lua plugin: Don't embed external tilesets, unless enabled as export option ([#2120](https://github.com/mapeditor/tiled/issues/2120))
* Python plugin: Added missing values to MapObject.Shape enum ([#2898](https://github.com/bjorn/tiled/issues/2898))
* Python plugin: Fixed linking issue when compiling against Python 3.8
* CSV plugin: Include flipping flags in exported tile IDs
* GMX plugin: Take tile object alignment into account
* Linux: "Open Containing Folder" action now also selects the file
* libtiled-java: Many updates (by Henri Viitanen, [#2207](https://github.com/bjorn/tiled/pull/2207))
* Ported Tiled to Qt 6 (releases still use 5.15 for now)
* Updated Bulgarian, Chinese (Simplified), Czech, Finnish, French, Portuguese, Portuguese (Portugal), Russian, Swedish and Turkish translations

### Tiled 1.4.3 (17 November 2020)

* Fixed running Tiled on macOS Big Sur (#2845)
* Improved error message when adding external tileset
* Fixed opening of files in already open instance of Tiled
* Fixed crash in Edit Commands dialog (#2914)
* Fixed Object Alignment not getting set when reloading a tileset
* Tile Collision Editor: Fixed invisible tile for isometric oriented tileset (#2892)
* Ignore attempts to replace a tileset with itself
* qmake: Support linking to system Zstd on all UNIX-like systems

### Tiled 1.4.2 (5 August 2020)

* Reverted the default layer data format back to CSV (was changed to Zstd by accident in 1.4.0)
* Added ability to draw lines using click+drag (in addition to click and click) when holding Shift
* Improved positioning when adding maps to world via context menu
* Disable instead of hide the "Save As Template" action when using embedded tilesets
* Made Ctrl turn off snapping if Snap to Fine Grid is enabled (#2061)
* Set minimum value of tile width and height to 1
* Fixed Select Same Tile tool behavior for empty tiles
* Fixed clickability of the dot in point objects
* Fixed adjusting of terrain images when tileset width changes
* Worlds: Fixed potential data loss when opening .world file
* tmxrasterizer: Added --show-layer option (by Matthias Varnholt, #2858)
* tmxrasterizer: Added parameter to advance animations (by Sean Ballew, #2868)
* Scripting: Initialize tile layer size to map size upon add (#2879)
* Windows installer: Made creation of the desktop shortcut optional
* Windows installer: Made the launching of Tiled optional
* Updated Qt to 5.12.9 on all platforms except Windows XP and snap releases
* snap: Fixed issues with storing the default session (#2852)
* snap: Enabled support for Zstandard (#2850)

### Tiled 1.4.1 (25 June 2020)

* When opening a .world file, load the world and open its first map
* When opening an object template, show it in the Template Editor
* Fixed crash on trying to export using the command-line (#2842)
* Fixed crash when deleting multiple objects with manual drawing order (#2844)
* Fixed potential crash when removing a tileset
* Fixed potential scaling happening for maps used as tilesets (#2843)
* Fixed positioning of map view when switching between maps in a world
* Fixed file dialog start location
* Scripting: Fixed issues with absolute file paths on Windows (#2841)
* Lua plugin: Fixed syntax used for object properties (#2839)

### Tiled 1.4.0 (17 June 2020)

* Added support for projects (#1665)
* Added object reference property type (with Steve Le Roy Harris and Phlosioneer, #707)
* Added world editing tool for adding/removing and moving around maps in a world (with Nils Kübler, #2208)
* Added a quick "Open file in Project" (Ctrl+P) action
* Added new Object Alignment property to Tileset (with Phlosioneer, #91)
* Added layer tint color (by Gnumaru, #2687)
* Added support for using maps as images (with Phlosioneer, #2708)
* Added 'Open with System Editor' action for custom file properties (#2172)
* Added option to render object names when exporting as image (#2216)
* Added 'Replace Tileset' action to Tilesets view
* Added shortcut to tooltips for all registered actions
* Added automatic reloading of object templates (by Phlosioneer, #2699)
* Added 'Clear Console' button and context menu action (#2220)
* Added 'Reopen Closed File' (Ctrl+Shift+T) action
* Added status bar button to toggle the Console view
* Added a border around the tile selection highlight
* Switch current tileset tab if all selected tiles are from the same tileset (by Mitch Curtis, #2792)
* Made tileset dynamic wrapping toggle persistent
* Properties view: Added action for adding a property to context menu (#2796)
* Optimized loading of CSV tile layer data (by Phlosioneer, #2701)
* Improved map positioning when toggling 'Clear View'
* Remember the preferred format used for saving
* Normalize rotation values when rotating objects (#2775)
* Removed the Maps view (replaced by Project view)
* Removed file system hierarchy from Templates view (replaced by Project view)
* Fixed potential crash when triggering AutoMap (#2766)
* Fixed the status bar placement to be always at the bottom of the window
* Fixed potential issue with automatic reloading of files (#1904)
* Fixed issue where image layer images cannot be loaded from Qt resource files (by obeezzy, #2711)
* GmxPlugin: Added support for layer tint color
* Scripting: Assign global variables to console script evaluations (by Phlosioneer, #2724)
* Scripting: Added coordinate conversion to TileMap
* Scripting: Added support for custom "file" properties
* Scripting: Added checks for nullptr arguments (by Phlosioneer, #2736)
* Scripting: Added some missing tileset related properties
* Scripting: Added FileInfo API with various file path operations (with David Konsumer, #2822)
* Scripting: Provide access to registered file formats (by Phlosioneer, #2716)
* Scripting: Enabled scripted formats to be used on the command-line
* Scripting: Added functions to access inherited properties (by Bill Clark, #2813)
* Scripting: Introduced \__filename global value (with konsumer)
* Scripting: Fixed ObjectGroup.insertObjectAt to use the index
* docs: Clarify "can contain" documentation and error handling (by Phlosioneer, #2702)
* docs: Document all optional attributes, update some docs (by Phlosioneer, #2705)
* docs: Alphabetize scripting API reference (by Phlosioneer, #2720)
* docs: Added missing BinaryFile constructor docs (by Phlosioneer, #2732)
* docs: Enabled Algolia powered search
* libtiled-java: Big update to support newer TMX attributes (by Mike Thomas, #1925)
* libtiled-java: Fixed writing of the tile type (by Phlosioneer, #2704)
* libtiled-java: Enable loading of maps from jar files (by Adam Hornáček, #2829)
* Updated Bulgarian, Chinese (Simplified), Czech, Finnish, French, Norwegian Bokmål, Portuguese (Portugal) and Turkish translations


### Tiled 1.3.5 (27 May 2020)

* Fixed initialization and restoring of map view (#2779)
* Fixed skewed tile terrain/Wang overlays for non-square tiles (#1943)
* Fixed link color on dark theme
* Fixed small issue when right-clicking embedded tileset tab
* Fixed Wang Sets toggle to also appear in the Tileset menu
* Scripting: Fixed issue when closing/comitting BinaryFile (#2801)
* Scripting: Fixed "Safe writing of files" when writing with TextFile
* Updated Qt to 5.12.8 on all platforms except Windows XP and snap releases
* Small translation updates to Bulgarian, French and Portuguese

### Tiled 1.3.4 (14 April 2020)

* Fixed automatic reload issues when editing object types (regression in 1.3.1, #2768)
* Scripting: Added methods to get tileset's image size (backported from 1.4, #2733)
* Scripting: Fixed map.tilesets when 'Embed tilesets' is enabled
* Fixed the "Fix Tileset" button in the Template Editor
* macOS: Disabled unified tool bar to avoid repainting issues (#2667)
* macOS and Linux: Updated Qt from 5.12.6 to 5.12.7

### Tiled 1.3.3 (3 March 2020)

* Fixed loading of compression level
* Fixed default value for Hex Side Length property
* Fixed hiding of status bar text for some tools
* Fixed removing of object labels when removing a group layer
* GmxPlugin: Fixed compatibility with GameMaker 1.4.9999
* Scripting: Made TextFile.commit and BinaryFile.commit close as well
* Scripting: Fixed crashes when modifying certain new objects
* Scripting: Fixed potential crash in Asset.macro/undo/redo/isModified
* Scripting: Fixed potential crash when accessing Tool.preview
* Scripting: Fixed loading of images from extensions folder
* Scripting: Reload extensions also when files are added/removed
* Updated Bulgarian translation (by Любомир Василев)

### Tiled 1.3.2 (22 January 2020)

* Fixed initialization of selected layers (#2719)
* Fixed stamp action shortcuts not being configurable (#2684)
* Fixed the tileset view to respect the 'wheel zooms by default' preference
* Fixed insertion position when using drag-n-drop to rearrange layers
* Fixed displayed layer data format in Properties
* Fixed repeating of export when map is saved by a custom command (#2709)
* Fixed issue when multiple worlds are loaded that use pattern matching
* Issues view can now be hidden by clicking the status bar counters
* macOS: Fixed black toolbar when enabling OpenGL rendering (#1839)
* Windows: Fixed context menus activating first item on release (#2693)
* Windows installer: Include the 'defoldcollection' plugin (#2677)
* libtiled: Avoid inheriting Properties from QVariantMap (#2679)
* docs: Added some notes to Python and JavaScript pages (#2725)
* Updated Qt from 5.12.5 to 5.12.6
* Updated Finnish translation (by Tuomas Lähteenmäki and odamite)
* Updated part of Italian translation (by Katia Piazza)

### Tiled 1.3.1 (20 November 2019)

* Added reloading of object types when changed externally (by Jacob Coughenour, #2674)
* Added a status bar to the startup screen
* Made the shortcuts for the tools configurable (#2666)
* Made Undo/Redo shortcuts configurable (#2669)
* Fixed importing of keyboard settings (.kms files) (#2671)
* Fixed small window showing up on startup for a split second
* Windows: Fixed the shipped version of OpenSSL (fixes new version notification)
* Tiled Quick: Don't compile/install by default (#2673)

### Tiled 1.3.0 (13 November 2019)

* Added support for extending Tiled with JavaScript (#949)
* Added error and warning counts to the status bar
* Added Issues view where you can see warnings and errors and interact with them
* Added configuration of keyboard shortcuts (#215)
* Added status bar notification on new releases (replacing Sparkle and WinSparkle)
* Added option to show tile collision shapes on the map (#799)
* Added switching current layer with Ctrl + Right Click in map view
* Added search filter to the Objects view (#1467)
* Added icons to objects in the Objects view
* Added dynamic wrapping mode to the tileset view (#1241)
* Added a \*.world file filter when opening a world file
* Added support for .world files in tmxrasterizer (by Samuel Magnan, #2067)
* Added synchronization of selected layers and tileset when switching between maps in a world (by JustinZhengBC, #2087)
* Added actions to show/hide and lock/unlock the selected layers
* Added toggle button for "Highlight Current Layer" action
* Added custom output chunk size option to map properties (by Markus, #2130)
* Added support for Zstandard compression and configurable compression level (with BRULE Herman and Michael de Lang, #1888)
* Added option to minimize output on export (#944)
* Added export to Defold .collection files (by CodeSpartan, #2084)
* Added a warning when custom file properties point to non-existing files (#2080)
* Added shortcuts for next/previous tileset (#1238)
* Added saving of the last export target and format in the map/tileset file (#1610)
* Added option to repeat the last export on save (#1610)
* Added Fit Map in View action (by Mateo de Mayo, #2206)
* Tile Collision Editor: Added objects list view
* Changed the Type property from a text box to an editable combo box (#823)
* Changed animation preview to follow zoom factor for tiles (by Ruslan Gainutdinov, #2050)
* Changed the shortcut for AutoMap from A to Ctrl+M
* AutoMapping: Added "OverflowBorder" and "WrapBorder" options (by João Baptista de Paula e Silva, #2141)
* AutoMapping: Allow any supported map format to be used for rule maps
* Python plugin: Added support for loading external tileset files (by Ruin0x11, #2085)
* Python plugin: Added Tile.type() and MapObject.effectiveType() (by Ruin0x11, #2124)
* Python plugin: Added Object.propertyType() (by Ruin0x11, #2125)
* Python plugin: Added Tileset.sharedPointer() function (#2191)
* tmxrasterizer: Load plugins to support additional map formats (by Nathan Tolbert, #2152)
* tmxrasterizer: Added rendering of object layers (by oncer, #2187)
* Fixed missing native styles when compiled against Qt 5.10 or later (#1977)
* Fixed file change notifications no longer triggering when file was replaced (by Nathan Tolbert, #2158)
* Fixed layer IDs getting re-assigned when resizing the map (#2160)
* Fixed performance issues when switching to a new map in a world with many maps (by Simon Parzer, #2159)
* Fixed restoring of expanded group layers in Objects view
* Fixed tileset view to keep position at mouse stable when zooming (#2039)
* libtiled-java: Added support for image layers and flipped tiles (by Sergey Savchuk, #2006)
* libtiled-java: Optimized map reader and fixed path separator issues (by Pavel Bondoronok, #2006)
* Updated builds on all platforms to Qt 5.12 (except snap release)
* Raised minimum supported Qt version from 5.5 to 5.6
* Raised minimum supported macOS version from 10.7 to 10.12
* Removed option to include a DTD in the saved files
* Removed the automappingconverter tool
* snap: Updated from Ubuntu 16.04 to 18.04 (core18, Qt 5.9)
* Updated Chinese, Portuguese (Portugal), Turkish and Ukrainian translations

### Tiled 1.2.5 (9 October 2019)

* Fixed exporting to a file name containing multiple dots (#2149)
* Fixed possible crash in AutoMapper (#2157)
* Fixed crash when unloading certain plugins
* Fixed duplicated entries in Objects view after grouping layers
* Fixed adjacent maps within a world not being properly clickable
* Fixed empty maps within a world not being clickable
* Fixed handling of negative multiplierX/Y in a world file

### Tiled 1.2.4 (15 May 2019)

* Fixed view boundaries to take into account layer offsets (#2090)
* Fixed map size when switching infinite off (#2051)
* Fixed the image cache to check file modification time (#2081)
* Fixed updating a few things when changing tileset drawing offset
* Fixed position of tile object outline on isometric maps
* Fixed saving of tile stamps when using the Shape Fill Tool
* tBIN plugin: Fixed loading of some tilesets on Linux
* tBIN plugin: Fixed possible crash when images can't be found (#2106)
* Python plugin: Disable this plugin by default, to avoid crashes on startup (#2091)
* JSON plugin: Fixed writing of position for objects without ID
* Added Swedish translation (by Anton R)

### Tiled 1.2.3 (12 March 2019)

* Fixed cut/copy in Tile Collision Editor (#2075)
* Fixed crash when trying to add Wang colors without a selected Wang set (#2083)
* tBIN plugin: Fixed hang when locating missing tileset image (#2068)
* CSV plugin: Fixed exporting of grouped tile layers

### Tiled 1.2.2 (29 January 2019)

* Added 'json1' plugin that exports to the old JSON format (#2058)
* Enable the adding of point objects in Tile Collision Editor (#2043)
* Reload AutoMapping rules when they have changed on disk (by Justin Zheng, #1997)
* Fixed remembering of last used export filter
* Fixed label color to update when object layer color is changed (by Justin Zheng, #1976)
* Fixed stamp and fill tools to adjust when tile probability is changed (by Justin Zheng, #1996)
* Fixed misbehavior when trying to open non-existing files
* Fixed mini-map bounds when layer offsets are used in combination with group layers
* Fixed Templates view missing from the Views menu (#2054)
* Fixed Copy Path / Open Folder actions for embedded tilesets (#2059)
* Python plugin: Made the API more complete (#1867)
* Updated Chinese, German, Korean, Norwegian Bokmål, Portuguese (Portugal) and Ukrainian translations

### Tiled 1.2.1 (14 November 2018)

* Fixed JSON templates not being visible in Templates view (#2009)
* Fixed Maps view to show all readable map formats
* Fixed crash when deleting a command using the context menu (by Robert Lewicki, #2014)
* Fixed crash after a world file failed to load
* Fixed Select None action to be enabled when there is any selection
* Fixed disappearing of tile types on export/import of a tileset (#2023)
* Fixed tool shortcuts when using Spanish translation
* Fixed saving of the "Justify" alignment option for text objects (#2026)
* Changed Cut, Copy and Delete actions to apply based on selected layer types
* Windows: Updated builds to Qt 5.9.7
* Updated Russian translation (by Rafael Osipov, #2017)

### Tiled 1.2.0 (19 September 2018)

* Added multi-layer selection, including multi-layer tile layer editing
* Added support for multi-map worlds (#1669)
* Added ability to extend existing polylines (with Ketan Gupta, #1683)
* Added option to highlight the hovered object (#1190)
* Added news from website to the status bar (#1898)
* Added option to show object labels for hovered objects
* Added option to embed tilesets on export (#1850)
* Added option to detach templates on export (#1850)
* Added option to resolve object types and properties on export (#1850)
* Added Escape for switching to the Select Objects tool and for clearing the selection
* Added Escape to cancel the current action in all object layer tools
* Added double-click on polygon objects to switch to Edit Polygons tool
* Added interaction with segments for polygons, for selection and dragging
* Added double-clicking a polygon segment for inserting a new point at that location
* Added action to lock/unlock all other layers (by kralle333, #1883)
* Added --export-tileset command line argument (by Josh Bramlett, #1872)
* Added unique persistent layer IDs (#1892)
* Added 'version' and 'tiledversion' to external tileset files
* Added full paths to Recent Files menu as tool tips (by Gauthier Billot, #1992)
* Create Object Tools: Show preview already on hover (#537)
* Objects view: Only center view on object on press or activation
* Objects view: When clicking a layer, make it the current one (by kralle333, #1931)
* Unified the Create Polygon and Create Polyline tools
* JSON plugin: Made the JSON format easier to parse (by saeedakhter, #1868)
* Tile Collision Editor: Allowed using object templates
* Templates view: Don't allow hiding the template object
* Python plugin: Updated to Python 3 (by Samuli Tuomola)
* Python plugin: Fixed startup messages not appearing in debug console
* Python plugin: Fixed file change watching for main script files
* Lua plugin: Include properties from templates (#1901)
* Lua plugin: Include tileset column count in export (by Matt Drollette, #1969)
* tBIN plugin: Don't ignore objects that aren't perfectly aligned (#1985)
* tBIN plugin: Fixed "Unsupported property type" error for newly added float properties
* Automapping: Report error when no output layers are found
* AutoMapping: Changed matching outside of map boundaries and added 'MatchOutsideMap' option
* Linux: Modernized the appstream file (by Patrick Griffis)
* libtiled: Allow qrc-based tileset images (#1947)
* libtiled-java: Fixed loading maps with multiple external tilesets
* Optimized deletion of many objects (#1972)
* Make Ctrl+Q work for quitting also on Windows (#1998)
* Fixed randomizing of terrain, Wang tiles and stamp variations (#1949)
* Fixed tilesets getting added to maps when they shouldn't be (#2002)
* Fixed issue with default font size in combination with custom family (#1994)
* Fixed the tile grid to render below labels, handles and selection indicators
* Fixed confirming overwrite when exporting a tileset
* Fixed reading of infinite maps that don't use chunked layer data
* Updated Bulgarian, Dutch, French, German, Norwegian Bokmål, Portuguese (Portugal) and Turkish translations

### Tiled 1.1.6 (17 July 2018)

* Fixed Terrain Brush issue on staggered isometric maps (#1951)
* Fixed objects to stay selected when moving them between layers
* Fixed small tab bar rendering issue on high DPI displays
* Fixed rendering of arrows on scroll bar buttons
* Fixed object labels to adjust properly to the font DPI
* Fixed resize handle locations for multiple zero-sized objects
* Fixed handling of arrow keys on focused layer combo box (#1973)
* Tile Collision Editor: Fixed handling of tile offset (#1955)
* Tile Collision Editor: Fixed potential crash on Undo (#1965)
* Python plugin: Added some missing API to the Cell class
* Windows and Linux: Downgraded builds to Qt 5.9 (fixes #1928)
* macOS: Fixed library loading issues for tmxrasterizer and terraingenerator
* macOS: Downgraded to Qt 5.6 (fixes resizing of undocked views and reduces minimum macOS version to 10.7)
* Updates to German, Hungarian, Norwegian Bokmål, Polish, Portuguese (Portugal), Russian and Ukrainian translations

### Tiled 1.1.5 (25 April 2018)

* Fixed erasing mode of the Terrain Brush
* Fixed crash after editing a template
* Fixed rendering of eye/lock icons in Layers view
* Fixed object index when undoing Move Object to Layer action (#1932)
* Fixed shortcuts for flipping and rotating objects (#1926)
* Fixed dynamic retranslation of tools and tool actions
* Fixed possible crash when undoing/redoing Wang color changes
* Fixed handling of sub-properties in Object Type Editor (#1936)
* Fixed crash when deleting an object right before dragging it (#1933)
* Adjust Wang tile data when tileset column count changes (#1851)
* Improved fill behavior in case of selection on infinite map (#1921)
* Removed ability to hide tile collision objects (#1929)
* Remove tile collision layer along with the last object (#1230)
* JSON plugin: Made the reader more strict about object types (#1922)
* JSON plugin: Added support for Wang sets

### Tiled 1.1.4 (28 March 2018)

* Fixed exporting of external tilesets to JSON or TSX formats
* Fixed problem with embedding or exporting tilesets with Wang sets
* Fixed tiles placed by the terrain tool being considered different (#1913)
* Fixed text alignment values appearing at random in Properties view (#1767)
* macOS: Fixed eye/lock icon display in Layers view
* Re-enabled Space for toggling layer visibility
* Migrate properties set on tile collision layer to the tile (#1912)
* Don't reset stamp brush state when pressing Alt
* Automapping: Apply rules to selected area when there is one
* Windows and Linux: Updated builds to Qt 5.10.1
* Linux: Indicate Tiled can open multiple files at once in desktop file
* Lowered the minimum supported version of Qt to 5.5

### Tiled 1.1.3 (6 March 2018)

* Fixed crash when removing a tileset referenced by multiple objects
* Fixed crash on paste when it introduced more than one new tileset
* Fixed Invert Selection for non-infinite maps
* Fixed Select All to not select objects on locked layers
* Fixed logic determining the tilesets used by a tile layer
* Fixed copy/paste changing object order (#1896)
* Fixed tileset getting loaded twice when used by the map and a template
* Fixed repainting issues on undo/redo for new maps (#1887)
* JSON plugin: Fixed loading of infinite maps using CSV tile layer format (#1878)
* Linux: Updated AppImage to Qt 5.9.4
* Updated Hungarian, Japanese, Norwegian Bokmål, Portuguese and Ukrainian translations

### Tiled 1.1.2 (31 January 2018)

* Fixed possible crash while editing polygons
* Fixed hang when loading map file with empty compressed layer data
* Fixed selection of tile stamp to work on mouse click
* Fixed tools not being up to date on modifier keys after activation
* Fixed "Offset Map" action for infinite maps (#1866)
* Templates view: Keep template centered when resizing view
* Tile Collision Editor: Keep tile centered when resizing view
* Tile Collision Editor: Display tool info text in status bar
* JSON plugin: Fixed reading of infinite maps (#1858)
* libtiled-java: Fixed some bugs (by Henry Wang, #1840)
* libtiled-java: Fixed tile offset value not being considered (by digitalhoax, #1863)

### Tiled 1.1.1 (4 January 2018)

* Fixed crash on load for template instances of non-tile objects
* Windows Installer: Include the Qt SVG image plugin

### Tiled 1.1.0 (3 January 2018)

* Added support for infinite maps (by Ketan Gupta, #260)
* Added support for Wang tiles and related tools (by Benjamin Trotter)
* Added support for reusable object templates (by Mohamed Thabet)
* Added working directory setting for custom commands (by Ketan Gupta, #1580)
* Added output of custom commands in Debug Console (by Ketan Gupta, #1552)
* Added autocrop action based on tile layers (by Ketan Gupta, #642)
* Added tool bar with tool-specific actions and settings (by Ketan Gupta, #1084)
* Added shape fill tool for filling rectangles or circles (by Benjamin Trotter, #1272)
* Added option to lock/unlock a layer (by Ketan Gupta, #734)
* Added .xml as possible file extension for TMX files
* Added keyboard shortcut for Save All (by Thomas ten Cate)
* Added actions to remove a segment from polygon or to split a polyline (by Ketan Gupta, #1685)
* Added icon for animation editor in the tileset editor (by Ketan Gupta, #1706)
* Added display of flip bits for hovered tile in status bar (#1707)
* Added ability to capture tiles while using fill tools (#790)
* Added option to have mouse wheel zoom by default (#1472)
* Added tab closing actions to context menu, and close by middle-click (by Justin Jacobs, #1720)
* Added ability to reorder terrain types (by Justin Jacobs, #1603)
* Added a point object for marking locations (by Antoine Gersant, #1325)
* Added 'New Tileset' button when no tileset is opened (by Rhenaud Dubois, #1789)
* Added 'Open File' button when no file opened (by Rhenaud Dubois, #1818)
* Added support for custom input formats and TMX output to the --export-map command-line option
* Added island RPG example based on Beach tileset by finalbossblues
* Added file-related context menu actions to tileset tabs
* Added action to reset to default window layout (by Keshav Sharma, #1794)
* Added support for exporting tilesets, including to Lua format (by Conrad Mercer, #1213)
* Keep object types sorted alphabetically (by Antoine Gersant, #1679)
* Improved polygon node handles and drag behavior
* Fixed %executablepath variable for executables found in PATH (#1648)
* Fixed Delete key to delete selected polygon nodes when appropriate (by Ketan Gupta, #1555)
* Fixed Terrain Brush going wild in some scenarios (#1632)
* Fixed the "Embed in Map" checkbox to be persistent (#1664)
* Fixed crash when saving two new maps using the same file name (#1734)
* Fixed issues caused by paths not being cleaned (#1713)
* Fixed suggested file name for tilesets to match the tileset name (by killerasus, #1783)
* Fixed selection rectangle's shadow offset when zooming (by Antoine Gersant, #1796)
* Fixed save dialog to reopen after heeding the file extension warning (by Antoine Gersant, #1782)
* Fixed potential crash when zooming out too much (#1824)
* Fixed potential crash after deleting object or group layers
* Fixed Object Selection tool clearing selection on double-click
* Enabled building with Qbs on macOS, including the Python plugin (by Jake Petroules)
* Automapping: Don't fail if an input/inputnot layer isn't found
* Automapping: Added a "StrictEmpty" flag to input layers
* GMX plugin: Added support for defining views with objects (by William Taylor, #1621)
* GMX plugin: Added support for setting scale and origin for instances (#1427)
* GMX plugin: Added support for setting the creation code for instances and the map
* GMX plugin: Start counting default tile layer depth from 1000000 (#1814)
* tBIN plugin: Added read/write support for the tBIN map format (by Chase Warrington, #1560)
* libtiled-java: Generate classes from XSD, some fixes and build with Maven (by Mike Thomas, #1637)
* libtiled-java: Added support for manipulating non-consecutive tile IDs in a tileset (by Stéphane Seng)
* Python plugin: Adjusted example scripts to API changes (by spiiin, #1769)
* Flare plugin: Various changes (by Justin Jacobs, #1781)
* TMW plugin: Removed since it is no longer needed
* Updated Dutch, Bulgarian, English, French, German, Korean, Norwegian Bokmål, Spanish and Turkish translations

### Tiled 1.0.3 (29 August 2017)

* Fixed crash on reload map (#1659, #1694)
* Fixed possible crash on undo/redo in collision editor (#1695)
* Fixed tile replacement to add tileset when needed (by Mohamed Thabet, #1641)
* Fixed the display of the image source property for tilesets
* Fixed shortcut for 'Copy tile coordinates' (Alt+C) in Portuguese translation (by olueiro)
* JSON plugin: Fixed reading of tileset column count
* JSON plugin: Fixed reading of custom properties on tile collision object group

### Tiled 1.0.2 (27 June 2017)

* Added read-only tile and terrain properties in map editor (#1615)
* Fixed Terrains view to display all tilesets with terrain
* Fixed hang when trying to fill with a pasted stamp (#1617, #1624)
* Fixed crash when editing collision when tile image wasn't loaded
* Fixed rendering of tile objects when the image couldn't be loaded
* Fixed rendering of tile object outlines for resized objects
* Fixed labels shown on objects hidden via a group layer
* Fixed updating of label positions when moving a group layer
* GMX plugin: Fixed tile type inheritance for tile objects
* Restored Ctrl+N shortcut on "New Map" action

### Tiled 1.0.1 (13 June 2017)

* Made the zoom level used in Tilesets view persistent
* Fixed mixed up polygon and polyline icons (by Ketan Gupta, #1588)
* Fixed reset of font size when using font dialog (#1596)
* Fixed several issues with the Properties dock (#1583, #1611)
* Fixed centering on object on layer with offset (#1600)
* Fixed handling of symbolic links in Recent Files menu and Maps view (#1589)
* Fixed labels for objects in grouped object layers
* Reverted the file format version back to "1.0" and added "tiledversion" attribute
* Lua plugin: Fixed group layers being exported with "imagelayer" type (#1595)
* Added Korean translation (by miru2533 and SshipSunBee, #1604)
* Updated Russian and Chinese translations

### Tiled 1.0.0 (25 May 2017)

* Added support for editing external tilesets (#242)
* Added a text object with configurable font and wrapping (#1429)
* Added layer grouping (#1038)
* Added Tile.type and inherit tile object properties from the tile (#436, #1248)
* Added a start page
* Added selection of underlying objects with Alt modifier (by Yuriy, #1491)
* Added an option to disable safe writing of files (#1402, #1404)
* Added invert selection action (by Leon Moctezuma, #1423)
* Added support for isometric terrain overlays and tile collision objects (#419, #757)
* Added 180-degree mirroring mode to terrain brush with Alt modifier
* Added short and consistent map format names to use with --export-map (by Marce Coll, #1382)
* Added Swap Tiles action (by Alexander Münch, #866)
* Added tileset background color property (#227)
* Added 60 degree tile rotation support for hexagonal maps (by Victor Nicolaichuk, #1447)
* Added a check for duplicates when adding tiles (by Simião, #1227)
* Added option to run commands from menu as well as edit them (by Ketan Gupta, #943)
* Added custom shortcuts for commands (by Ketan Gupta, #1456)
* Added optional ID and Position columns to objects view (by i-ka, #1462)
* Added an executable picker for custom commands (by Ketan Gupta, #942)
* Added marching ants effect on selected objects (by Mohamed Thabet, #1489)
* Added all open tilesets to the Tilesets view
* Added auto-show/hide all views (Clear View) action (by erem2k, #563)
* Added minimap in the resizing dialog (by Yuriy, #1516)
* Added drag-n-drop support in Layers view (#178)
* Added support for storing object type definitions in JSON format (#1313)
* Added cut/copy/paste actions for custom properties (#515)
* Allow changing the tile of tile objects (by Mohamed Thabet, #409)
* Allow selecting a folder to fix multiple broken links at once
* Added support for dragging external tilesets into the Tilesets dock
* Added support for dragging images into image collection tilesets
* Write out Tiled version in TMX/JSON "version" attribute (#1416)
* Remember last view on map also for closed files (#905)
* Remember tileset zoom level in the tileset editor (by Artem Sharganov, #408)
* Change current layer depending on selected objects (by Glavak, #1424)
* Improved support for using Tiled on HiDpi screens
* Improved the behavior of the tile selection tool
* Made Ctrl+D duplicate objects instead of deleting them
* Use an eye icon instead of a checkbox for layer visibility (by Ketan Gupta, #1127)
* JSON tileset: Save width/height of individual tile images
* Linux: Added MIME type for tileset files
* Fixed hexagonal rotation of tile stamps (by Bdtrotte, #1476)
* Fixed handling of broken tile references, which now render as a red marker
* Fixed manual reloading of images for image collection tilesets
* Fixed Offset Layers tool to wait until mouse is moved
* Fixed current stamp to always update when a tile is clicked
* Fixed handling of pinch gestures (#1305)
* Fixed flipping a group of objects to work like expected (by Vitek1425, #1475)
* Fixed stamp brush to work better on staggered maps (by Bdtrotte)
* Fixed objects offsetting while resizing (by Acuion, #1518)
* Fixed fill tool for hexagonal maps (#883)
* Fixed potential crash in Terrain Brush
* Windows: Fixed menus when using OpenGL in full screen mode (#1576)
* Windows: Added Sticker Knight and Python example scripts to installer (#819)
* Windows: Fixed bringing existing Tiled window to foreground (#1256)
* AutoMapping: Fixed object groups always getting added
* AutoMapping: Improved map boundary handling (by Stefan Beller, #1224)
* AutoMapping: Apply custom properties set on output layers
* terraingenerator: Made the amount of columns configurable
* terraingenerator: Copy tile properties from the source tilesets
* Added Ukrainian translation (by Olexandr Nesterenko)
* Added Hungarian translation (by Balázs Úr)
* Added Finnish translation (by ekeimaja)
* Updated Bulgarian, Dutch, French, German, Russian, Spanish and Turkish translations

### Tiled 0.18.2 (21 February 2017)

* Fixed crash when deleting multiple selected objects
* Fixed crash when moving multiple selected objects to another object layer
* Fixed updating of values displayed in Objects and Layers views
* GMX plugin: Added support for image collection tilesets
* Object Types Editor: Improved behavior when adding new types
* Linux: Fixed shipping of image format plugins in AppImage releases

### Tiled 0.18.1 (23 January 2017)

* Fixed terrain brush for isometric staggered maps (by Clyde)
* Fixed crash when resizing map causes objects to get removed
* Fixed crash when duplicating an object layer
* Fixed position of image layer after Resize or Offset Map
* Fixed the quality of the minimap on HiDpi displays
* Fixed Alt-drag behavior to not override resize handles
* When adding a new layer, insert it above the current one
* GMX plugin: Fixed positioning for non-tile objects and support scaling
* GMX plugin: Export tile objects without a type as tiles
* GMX plugin: Support horizontal and vertical flipping
* Windows: Fixed encoding problems with command-line output
* Windows: Fixed the architecture of shipped MSVC DLLs
* Updated Chinese translation (by Clyde)

### Tiled 0.18.0 (20 December 2016)

* Added Layer via Copy/Cut actions
* Added support for Paste in Place action for tile layers
* Added context menu to change custom property type (by Dmitry Hrabrov)
* Added support for higher precision for custom floating point properties
* Added %mappath variable to commands (by Jack Roper)
* Added snapping to pixels (by Mamed Ibrahimov)
* Added right-click to clear the tile selection
* Added a context menu action to reset the size of tile objects
* Added exporter for Game Maker Studio room files (by Jones Blunt)
* Added Move Up/Down buttons to Objects view (by iskolbin)
* Added pixel coordinates to status bar for object tools (by iskolbin)
* Added Sticker Knight platformer example (by Ponywolf)
* tmxrasterizer: Added --size argument and support local file URLs
* tmxrasterizer: Use smooth pixmap transform by default
* Linux: Register tmxrasterizer as thumbnail generator for TMX files
* Allow scrolling past map edges with mouse wheel
* Enabled HiDpi scaling and improved the quality of some icons
* Reversed the order of the objects in the Objects view
* JSON plugin: Added Node.js support to the JavaScript export
* Updated TMX schema definition (by assofohdz)
* Fixed unfinished objects getting saved
* Fixed OpenGL rendering mode when application is scaled (HiDpi screens)
* Fixed Remove and Rename actions for predefined properties
* Windows: Fixed console output
* libtiled-java: Use Maven, deploy to OSSRH and code updates (by Mike Thomas)
* libtiled-java: Added a basic isometric renderer (by Mike Thomas)
* Updated Brazilian Portuguese, Chinese, Czech, Dutch, Hebrew, Norwegian Bokmål and Spanish translations

### Tiled 0.17.2 (28 November 2016)

* Fixed bug with editing type and name for multiple objects
* Fixed ability to change the image of a tile in an image collection tileset
* Fixed wrong layer name getting edited when switching maps
* Fixed possible crash when missing tileset images and using tile animations
* Compiled against Qt 5.6.2 on macOS to avoid crashes with Qt 5.7

### Tiled 0.17.1 (4 November 2016)

* Fixed wrong alpha value when opening the color picker dialog
* Fixed saving of object group color alpha value
* Fixed tile id adjustment for newly added tilesets
* Fixed "Object Properties" entry in the context menu to be always enabled (by Erik Schilling)
* Fixed out-of-sync tile selection during layer offset change (by nykm)
* Fixed hidden objects becoming visible when offsetting the map (by ranjak)
* Fixed problems with using predefined file properties
* Lua plugin: Fixed type of animation frame properties
* OS X: Use standard shortcut for toggling full screen
* OS X: Fixed compile when pkg-config is present
* Windows: Include the Defold plugin
* Windows: Added support for DDS, TGA, WBMP and WEBP image formats
* Linux: Added 64-bit AppImage (with help from Simon Peter)
* Chinese translation updates (by endlesstravel and buckle2000)
* French translation updated (by Yohann Ferreira)

### Tiled 0.17.0 (15 August 2016)

* Added a platform-independent theme, which can be dark (#786)
* Added Paste in Place action for objects (#1257)
* Added custom property type 'color' (#1275)
* Added custom property type 'file' (#1278)
* Added option for removing invisible objects in resize dialog (#1032, by Mamed Ibrahimov)
* Added support for editing multi-line string properties (#205)
* Added %layername and %objectid to available command variables
* Added support for scrolling in tileset view with middle mouse button (#1050, with Will Luongo)
* Added a rectangle erase mode to the eraser (#1297)
* Added export to Defold .tilemap files (by Nikita Razdobreev)
* Added simple full screen mode
* Added "Copy File Path" and "Open Containing Folder" actions to tab context menu
* Added warning when saving with the wrong file extension
* Added color picker for setting transparent color of a tileset (#1173, by Ava Brumfield)
* Various object selection tool improvements
* Allow creating rectangle/ellipse objects in any direction (#1300)
* Enabled nested views and grouped dragging for stacked views (#1291)
* Fixed updating object drag cursor when exiting resize handles (#1277)
* Fixed tile animations to stay in sync when changing them (#1288)
* Fixed preservation of tile meta-data when tileset width is changed (#1315)
* Updated Bulgarian, Dutch, German, Norwegian Bokmål, Russian, Spanish and Turkish translations

### Tiled 0.16.2 (7 July 2016)

* JSON plugin: Fixed loading of custom properties on terrains
* Lua plugin: Fixed missing export of object layer drawing order
* Fixed tile index adjustment when tileset image changes width
* Fixed --export-map [format] option
* Fixed shortcuts for some tools when language is set to Dutch
* Fixed a painting related bug affecting the top edge after AutoMapping
* Fixed issues when compiling against Qt 5.6 on OS X and Windows
* Fixed crash on maximizing with Maps view open on Windows (Qt 5.6.1)
* Fixed focus issue while typing predefined object types (Qt 5.6)
* Fixed silent fail when saving to restricted location on Windows (Qt 5.6)

### Tiled 0.16.1 (6 May 2016)

* Fixed auto-updater not enabled for Windows release
* Fixed saving of object IDs assigned to tile collision shapes
* Fixed crash when pressing Backspace with Custom Properties section selected
* Fixed crash on exit when leaving the Tile Collision Editor open
* Added Norwegian Bokmål translation (by Peter André Johansen)
* Updated Turkish translation

### Tiled 0.16.0 (28 March 2016)

* Added checking for updates, based on Sparkle and WinSparkle
* Added default property definitions to object types (with Michael Bickel)
* Added types to custom properties: string, float, int, boolean (with CaptainFrog)
* Added Properties view to the Tile Collision Editor (by Seanba)
* Added a reset button for color properties
* Added eraser mode to Terrain Brush and fixed some small issues
* Reuse existing Tiled instance when opening maps from the file manager (with Will Luongo)
* Allow setting tile probability for multiple tiles (by Henrik Heino)
* New MSI based installer for Windows
* Optimized selection of many objects
* libtiled-java: Fixed loading of maps with CSV layer data that are not square (by Zachary Jia)
* Fixed potential crash when having Terrain Brush selected and switching maps
* Updated Dutch, French, German, Japanese, Russian and Spanish translations

### Tiled 0.15.2 (6 March 2016)

* Added Turkish translation (by Nuri Uzunoğlu)
* Fixed hiding of object labels when deleting an object layer
* Fixed updating of object label colors when changing object types
* TMX: Added image size attributes to image layer images
* Updated Brazilian Portuguese translation

### Tiled 0.15.1 (30 January 2016)

* Fixed adding/removing object name labels when set to always visible
* Fixed a problem with 'Execute in Terminal' on OS X
* Fixed mouse coordinate conversion for hexagonal renderer
* Fixed image layer offset handling
* Update Czech translation

### Tiled 0.15.0 (4 January 2016)

* Allow loading maps with broken external references
* Allow plugins to be enabled/disabled
* Allow changing tileset image parameters
* Allow changing the images of tiles in a collection tileset
* Allow changing external tileset references
* Allow panning over the edges of the map
* Added Terrain Generator tool
* Added column count property to image collection tilesets
* Added a combo box for changing the current layer to the status bar
* Moved the AutoMapping while drawing toggle into the menu
* Removing tiles from collection tilesets no longer changes tile IDs
* Unified layer offset handling
* Default tile layer data format changed to CSV
* Deprecated pure XML and Gzip-compressed tile layer data formats
* Fixed random tile picker for tiles with zero probability (by Henrik Heino)
* Fixed saving of alpha value of the map background color
* Fixed crash in tmxrasterizer and tmxviewer
* Fixed tmxrasterizer not reporting write errors
* Fixed isometric rendering bug with odd tile heights (by Ryan Schmitt)
* Updated Bulgarian, Dutch, French, German, Japanese, Russian and Spanish translations

### Tiled 0.14.2 (12 October 2015)

* Added Polish translation (by Tomasz Kubiak)
* Fixed layer offsets missing in the Lua export
* Fixed JSON tileset format missing in 'Add External Tileset' action
* Fixed language selection entries for Portuguese
* Fixed an issue with copy/pasting when using image collection tilesets
* Updated Brazilian Portuguese translation

### Tiled 0.14.1 (28 September 2015)

* Added missing 'renderorder' property to the Lua export
* Fixed editing of properties of tiles captured from the map

### Tiled 0.14.0 (21 September 2015)

* Added support for custom external tileset formats (JSON format added)
* Added support for shifting layers by some distance in pixels
* Added back object name labels in a much improved form
* Added tile stamp variation support to the fill tool
* Synchronize tileset selection when capturing tiles from the map
* Change tile in collision and animation editors based on selected tile object
* Keep the active brush when switching maps
* Python plugins can now add export-only map formats
* Fixed updating of current tile when changing map
* Fixed animated tile overlay to look less odd in some cases
* Fixed Save As dialog popping up when saving fails
* Fixed tilesets view collapsing when switching maps on OS X
* Updated Russian, Spanish, Czech, French, Japanese, German, Dutch and Bulgarian translations

### Tiled 0.13.1 (6 September 2015)

* Added Bulgarian translation (by Lyubomir Vasilev)
* Updated Spanish, French and Dutch translations

### Tiled 0.13.0 (10 August 2015)

* Added persistent Tile Stamps with support for variations (#969)
* Added Select Same Tile tool (by Mamed Ibrahimov)
* Added option to disable opening of last files on startup (by Mamed Ibrahimov)
* Added tilecount property to TMX, JSON and Lua map formats (#806)
* Added tileset properties to Properties view, as read-only (by Mamed Ibrahimov)
* Added Save All action (by Mamed Ibrahimov)
* Added translation of command line messages (by Mamed Ibrahimov)
* Added menu item linking to online documentation
* Object selection outlines are now drawn on top of everything
* Select new objects after they have been created
* Made the starting point for polylines and polygons visible
* Use the tile probability property also in random mode
* Ungrouped position and size properties (#892)
* CSV plugin: Extended to export all tile layers (by Alejandro Cámara)
* Lua and JSON plugins: Added support for layer data compression
* Fixed crash when changing flipping flag for multiple objects (by Mamed Ibrahimov)
* Fixed Ctrl+T causing a crash when no maps are open
* Fixed availability of 'Execute in Terminal' command on Linux with Qt 5
* Fixed drag object mouse cursor to appear only when it should
* Fixed selected file format when doing Save As with a non-TMX map
* Fixed problems with infinate scaling factors when resizing objects
* Require at least Qt 5.1.0
* Require compiler support for C++11
* Updated Russian, German, Czech and Italian translations

### Tiled 0.12.3 (1 June 2015)

* Fixed updating of map view when rotating objects with Z key
* Fixed updating of map view when joining, splitting or deleting polygon nodes
* Fixed a crash when reading an invalid TMX file
* Fixed live automapping updates when moving the mouse fast
* Made Backspace work for deleting collision objects and animation frames

### Tiled 0.12.2 (22 May 2015)

* Fixed updating of map view when moving objects with arrow keys
* Fixed compatibility issue with tile objects affecting the JSON format

### Tiled 0.12.1 (19 May 2015)

* Fixed updating of map view when changing objects from properties view
* Fixed updating of Properties view while objects are moved/resized
* Fixed terrain information getting lost when reading JSON maps

### Tiled 0.12.0 (14 May 2015)

* Added support for resizing any object as well as multiselection (with mauve)
* Added Control modifier for preserving aspect ratio while resizing
* Added Shift modifier for resizing with origin in the middle
* Added Alt modifier for suppressing selection changes when starting to drag
* Added a Magic Wand selection tool (by Henry Jia)
* Added tile probability attribute to tile properties view
* Added a Donate button to the About dialog
* Added a Patreon dialog to the Help menu
* Added an --export-formats command line option
* Remember the directory used for external tilesets (by Henry Jia)
* Don't set a window icon on Mac OS X
* Changed the way tile probability is applied (now it's relative)
* Fixed a crash in the terrain brush
* Fixed object selection behavior when Shift is held while clicking on nothing
* Fixed grid snapping being applied for staggered maps even when not enabled
* Fixed infinite memory allocation loop on invalid tile size in TMX file
* Fixed file icon associated with TMX files on Windows
* Fixed automapping of tile objects (by Seanba)
* Fixed 'Export as Image' to handle out of memory errors
* Fixed TMX files to be written in native line endings
* Fixed .desktop file missing %f argument for passing files (by Ying-Chun Liu)
* Fixed cursor position resetting when editing object type
* Added Arabic (Algeria) translation (by Damene Abdelkader)
* Updated, Czech, Dutch, French, German, Italian, Japanese, Portuguese, Russian and Spanish translations

### Tiled 0.11.0 (11 January 2015)

* Added support for hexagonal maps (offset coordinates)
* Added 'Export' action to repeat the last export
* Added a shortcut for the Reload action (Ctrl+R)
* Added ability to rename custom properties (by arn00d)
* Added unique IDs to objects (by Mark van Rij)
* Added a CSV export plugin
* Added visual feedback when properties differ between multiple selected objects (by Parker Miller)
* Added command-line export (by Brandon Dillon)
* Allow dynamically changing the map orientation and grid size
* Suppress the standard main window context menu in the collision editor
* Lua plugin: Write out tile terrain information
* Lua plugin: Include Tiled version in exported file
* Flare plugin: Fixed ability to open maps with absolute paths
* Fixed grid rendering for staggered maps
* Fully support building and running Tiled with Qbs
* Updated Czech, Dutch, French, German, Italian, Japanese, Portuguese and Spanish translations

### Tiled 0.10.2 (23 October 2014)

* Fixed hit area for polygon nodes when editing polygons while zoomed in or out
* Fixed another possible crash in the orthogonal renderer
* Fixed Select All action to work for object layers
* Fixed map pixel size preview for staggered maps
* Fixed repainting issues when tiles extend beyond their layer boundaries
* Fixed repainting issues when using tiles smaller than the grid size
* Display errors non-modal when applying automatic automapping rules
* Flare plugin: Fixed coordinate format for import and export (by Justin Jacobs)
* Lua plugin: Write out Image layer position
* Small updates to the Italian translation (by Omnomnobot)

### Tiled 0.10.1 (21 September 2014)

* Fixed a crash that could happen when using the terrain tool
* Fixed missing background color information from Lua export
* Allow using up to 3 or 4 GB RAM on 32 or 64 bit Windows systems respectively

### Tiled 0.10.0 (14 September 2014)

* Added object rotation (sponsored by Ben Wales)
* Added support for explicit object ordering (sponsored by Ben Wales)
* Added new Properties window with a rewritten properties editor
* Added support for writing plugins in Python (by Samuli Tuomola)
* Added image collection tilesets (sponsored by Jamie Rocks)
* Added map file watching and automatic reloading (sponsored by FlatRedBall.com)
* Added support for moving objects with arrow keys (sponsored by Ben Wales)
* Added a 'snap to fine grid' option (by Xenodora)
* Added support for JavaScript (JSONP) load/save (by Dobes Vandermeer)
* Added more zoom levels (by Joel Leclerc)
* Added shortcuts for finishing and canceling object creation
* Added a tile collision editor for defining collision shapes on tiles
* Added a tile animation editor and play defined animations
* Allow changing properties of multiple objects/tiles simultanously (by Parker Miller)
* Added tile rendering-order map property (by Lennert Raesch)
* Added support for changing the object line width
* Added support for CSV-encoded layers to libtiled-java (by Alexei Bratuhin)
* Added support for ellipse and polygon objects to libtiled-java (by Hendrik Brummermann)
* Added terrain properties to JSON export (by Dennis Hostetler)
* Added support for moving image layers in the Properties window (by Michael Aquilina)
* Added option to include background image when saving as image (by Sean Humeniuk)
* Added options to control layer visibility to tmxrasterizer (by Nathan Tolbert)
* Added display of tile ID in status bar (by Champi080)
* Added support for objects on staggered isometric maps (by Remco Kuijper)
* Added support for staggered maps to tmxviewer and tmxrasterizer
* Added a tool for moving the image of an image layer (by Mattia Basaglia)
* Added button to the tileset dock as shortcut to add a tileset (by Erik Schilling)
* Allow changing order of open document tabs (by Sean Humeniuk)
* Changed object position and size units from tiles to pixels (by mauve)
* Allow adding multiple tilesets at once (by mauve)
* Make highlighted grid cells outside map red (by Sean Humeniuk)
* Allow changing the drawing offset of a tileset
* Fixed hang on Mac OS X when drawing certain ellipse objects
* Fixed removal of polygon/polyline objects when resizing a map
* Fixed writing of tile offset in the Lua export
* Fixed updating of image layer when changing its image
* Fixed start drag distance check when editing polygons and moving objects
* Fixed console output of tmxrasterizer on Windows
* Raise the Layers dock for editing a new layer's name
* Avoid saving truncated files when compiled against Qt 5.1 or higher (by Erik Schilling)
* Made Tiled registering \*.tmx as MIME-type (by Erik Schilling)
* Added Traditional Chinese translation (by Yehnan Chiang)
* Updated Czech, Dutch, French, German, Russian and Spanish translations

### Tiled 0.9.1 (27 July 2013)

* Added saving of map background to JSON format (by Petr Viktorin)
* Added saving of terrain information to JSON format (by Petr Viktorin)
* Object Selection tool now always start selecting objects when holding Shift
* Increased maximum for tileset margin and spacing to 9999
* Some updates to libtiled-java (by Oskar Wiksten)
* Install the automappingconverter application (relevant on Linux)
* Avoid using Windows 95 style (was used on some Linux desktop environments)
* Removed layer name checks from the Flare export plugin (by Stefan Beller)
* Double-clicking an object now opens the Object Properties dialog
* Fixed Object Properties dialog not remembering its size
* Fixed object drawing order for image saving and mini-map
* Fixed some plurals in English translation
* Fixed line widths when zooming in Qt 5
* Fixed updating of image layer when its opacity or image is changed
* Fixed display of grid in tileset view on certain zoom levels
* Fixed save in wrong format after opening a map with plugin (by Mike Hendricks)
* Fixed closing Tiled being very slow with many maps
* Fixed saving of image layer properties in the Lua format
* Fixed escaping of special characters in the Lua format
* Fixed handling of relative paths for image layers in the JSON plugin

### Tiled 0.9.0 (27 January 2013)

* Added objects dock and per-object visibility toggle (by Tim Baker)
* Added maps dock (by Tim Baker)
* Added terrain tool for automatic terrain transitions (by Manu Evans)
* Added a minimap (by Christoph Schnackenberg)
* Added a staggered isometric map renderer, still without object layer support
* Added basic image layer support (by Gregory Nickonov and Alexander Kuhrt)
* Added display of current layer to the status bar (by Tim Baker)
* Added editable combo box for changing the zoom level (by Tim Baker)
* Added support for multiple input layers to automapping (by Stefan Beller)
* Added option to apply automapping rules while editing (by Stefan Beller)
* Added a converter to update old automapping rules (by Stefan Beller)
* Added support for objects layers to automapping (by Stefan Beller)
* Added support for random mode to the fill tool (by Stefan Beller)
* Added Replica Island plugin (by Eric Kidd)
* Added option to change the grid color (by Stefan Beller)
* Added support for ellipse objects (by devnewton and Christoph Schnackenberg)
* Added name labels for objects on isometric maps (by Andrew Motrenko)
* Added map property for changing the background color (by Emmanuel Barroga)
* Added shortcut to manually reload tilesets (Ctrl-T) (by Michael Williams)
* Added toggle for showing tile object outlines
* Added support for pinch zooming (by Pierre-David Bélanger)
* Added initial (non-GUI) support for individual and/or embedded tile images
  (by Petr Viktorin)
* Added reading support to Flare plugin (by Stefan Beller)
* Added a TMX rasterizer command line tool (by Vincent Petithory)
* Added man pages and desktop file (by Erik Schilling)
* Made the size and position of most dialogs persistent
* Respect the original layer data format of a loaded map (by Ben Longbons)
* Marked Tiled as high-resolution capable on Mac OS X
* Improved handling of external tilesets in Lua export
* Reverted tilesets view back to tabs, but with menu button (by Stefan Beller)
* Allowed plugins to support multiple file name filters (by Samuli Tuomola)
* Allow saving in any format that can also be read (by Stefan Beller)
* Fixed eraser skipping tiles when moving fast
* Fixed bug in Flare plugin (by Clint Bellanger)
* Fixed compile against Qt 5 (by Kenney Phillis)
* Fixed resolving of symbolic links while loading map
* Fixed a crash that could happen after trying to load a faulty map
* Updated Portuguese, Dutch, German, Spanish, Russian, French, Japanese,
  Chinese, Brazilian Portuguese, Hebrew and Czech translations

### Tiled 0.8.1 (7 May 2012)

* Added MacOS X Lion full screen support
* Fixed crash that could happen when painting with a pasted stamp
* Fixed zoom sensitivity for finer-resolution mouse wheels
* Fixed issues when using quickstamps in combination with the fill tool
* Fixed stamp tool not to miss tiles when drawing fast
* Fixed automapping to work with external tilesets
* Fixed crash in automapping when dealing with broken rule files
* Fixed object type getting erased on pressing Enter
* Changed the license of libtiled-java from LGPL to BSD
* Updated Italian and Hebrew translations

### Tiled 0.8.0 (11 December 2011)

* Added support for polygon and polyline objects
* Added support for tile rotation
* Added support for defining the color of custom object types
* Added a Delete action to delete selected tiles or objects
* Added random mode to the stamp brush
* Added Flare export plugin
* Added JSON plugin that supports both reading and writing
* Added ability to rename tilesets
* Added a mode in which the current layer is highlighted
* Added support for specifying a tile drawing offset
* Added a shortcut to copy the current tile position to clipboard (Alt+C)
* Added a command line option to disable OpenGL
* Allow custom properties on tilesets
* Many automapping improvements
* Improved tileset dock to handle a large amount of tilesets better
* Made the 'Show Grid' option in the tileset view persistent
* Raised the tile size limit in the New Tileset dialog from 999 to 9999
* Correctly handle changes in the width of a tileset image
* Worked around a long standing crash bug
* Added Russian translation
* Updated the German, Japanese, Spanish, Chinese, Czech, Dutch, French and
  Brazilian Portuguese translations

### Tiled 0.7.1 (27 September 2011)

* Select stamp tool when selecting tiles in tileset view
* Enable anti-aliasing for OpenGL mode
* Small improvement to the Lua export plugin (incompatible!)
* Fixed a bug in the Create Object tool
* Fixed reading of maps without tilesets but with a tile layer
* Fixed position of tile objects to center on the mouse on insertion
* Updated the Czech translation

### Tiled 0.7.0 (20 July 2011)

* Added support for horizontal and vertical flipping of tiles
* Added copy/paste support for objects
* Added merge layer down action
* Added Show or Hide all Other Layers action
* Added actions to select the previous/next layer
* Added Crop to Selection action
* Added a Lua export plugin
* Added Droidcraft plugin to read and export the map files
* Added option to turn off grid in the tileset view
* Added hand scrolling while holding the spacebar
* Made the object context menu available in all object tools
* Display tile coordinates also when using object tools
* Various improvements to running external commands
* Automapping stability and memory consumption improvements
* Objects that fall outside of the map on resize are now removed
* Fixed problems with watching tilesets multiple times
* Fixed several issues related to restoring previously opened files
* Updated Brazilian Portuguese, Chinese, German, Spanish, Japanese, Hebrew,
  Portuguese, Dutch and French translations

### Tiled 0.6.2 (2 May 2011)

* Fixed object layers losing their color when resizing the map
* Fixed the tabs in the Tilesets dock to use scroll buttons on MacOS X
* Fixed window title to update when saving a map with a different name

### Tiled 0.6.1 (3 April 2011)

* Added ability to open multiple files at once
* Added Ctrl+PageUp/PageDown shortcuts to switch documents
* Added an example to show how automatic mapping works
* Fixed bugs, crashes and leaks in the automatic mapping feature
* Fixed starting point for circles to be the click position
* Fixed a memory leak when using lines or circles
* Fixed layer opacity to be taken into account when saving as image
* Fixed endless loop when tile size is set to 0
* Fixed crash when passing an empty string as command line parameter
* Fixed problems with the tileset view after switching documents
* Fixed tile objects to be removed when their tileset is removed

### Tiled 0.6.0 (26 January 2011)

* Added support for opening multiple maps in one session
* Added support for placing tiles as objects
* Added automatic mapping feature, allowing placing of tiles based on rules
* Added ability to save/restore up to 9 stamps with Ctrl+<number>
* Added an object selection tool, allowing moving/deleting multiple objects
* Added ability to run external commands
* Added support for drawing lines and ellipses with the stamp brush
* Added icons to distinguish tile layers from object layers
* Added "Move To Layer" submenu to the context menu of objects
* Added option to use hardware rendering based on OpenGL
* Added a T-Engine4 map export plugin
* Added a simple TMX viewer application (BSD licensed)
* Added a New Layer dropdown menu to the layers dock
* Added a checkbox that enables snap to grid permanently
* Added an initial version of libtiled-java (LGPL licensed)
* Added Chinese and Hebrew translations
* Allowed dragging an image onto Tiled to add a tileset
* Center the map when it is smaller than the map view
* Remember the selected layer across restarts
* Changed the default layer data format to use zlib rather than gzip
* Store the tileset image width and height in the map file
* Compile fixes related to linking zlib
* Fixed the current stamp to get updated when switching tilesets
* Fixed the maximum sizes of the resize map dialog
* Fixed build issues when an older version of libtiled is installed
* Fixed saving of property when clicking OK while editing on MacOS X
* Allow Backspace to delete properties to make it easier on a MacBook
* Associate tmx files with Tiled on MacOS X
* Changed the license of libtiled from GPL to BSD
* Updated Czech, Spanish, German, Brazilian Portuguese, Dutch and French
  translations

### Tiled 0.5.1 (2 September 2010)

* Fixed saving of objects when tile width is different from tile height
* Updated Czech translation

### Tiled 0.5.0 (30 June 2010)

* Added support for import and export plugins
* Added support for external tilesets
* Added undo for adding tilesets and ability to remove tilesets
* Added error handling to the New Tileset dialog
* Added ability to change tileset order by dragging them around
* Added option to draw the tile grid when saving as image
* Added a context menu and tool buttons to the layer dock
* Added Latvian translation
* Added an install target to the Makefile
* Open local files when they are dropped onto Tiled
* Allow changing position and size of objects in the Object Properties dialog
* Fixed rendering issues with tiles wider than the tile width of the map
* Fixed eraser and fill tool working on invisible layers
* Fixed a crash when using some tools when no map is loaded
* Fixed compile errors related to detecting static builds
* Fixed the Save dialog not suggesting any particular file extension
* Updated Japanese, Dutch, German, Brazilian Portuguese, French, Portuguese
  and Spanish translations

### Tiled 0.4.1 (14 April 2010)

* Added support for saving tile layer data as CSV
* Added shift modifier to bucket fill tool for filling the selection
* Added Brazilian Portuguese, Japanese, French, Italian and Czech translations
* Made values used in the New Map and New Tileset dialogs persistent
* Fixed drawing selection highlight where brush is not painting
* Fixed an incompatibility with Tiled Java in 'trans' attribute

### Tiled 0.4.0 (30 January 2010)

* Added support for isometric maps
* Added automatic reloading of tileset images when they change
* Added Offset Map action that can shift a set of layers by a certain amount
* Added a fill tool
* Added ability to duplicate map objects
* Added support for choosing the tile layer data format used when saving
* Added mouse wheel zooming support to the tileset view
* Added an object display color attribute to object groups
* Added ability to edit tile properties through a context menu
* Made writing out a DTD reference optional and disabled it by default
* Made translations functional
* Updated Dutch, Portuguese, Spanish and German translations

### Tiled 0.3.1 (22 November 2009)

* Enabled undo command compression for stamp brush and eraser
* Fixed reading of maps with non-binary-encoded layer data
* Fixed a compile issue on Mac OS X related to QXmlStreamWriter
* Fixed a crash when loading a map while holding Ctrl
* Confirm overwrite on the right moment for 'Save as Image' dialog

### Tiled 0.3.0 (13 November 2009)

* Added a tile selection tool
* Added support for cut, copy and paste
* Added current cursor position to the status bar
* Added keyboard shortcuts to switch tools
* Added scrolling the map view with middle mouse button
* Snap objects to the grid when Ctrl is pressed

### Tiled 0.2.0 (1 October 2009)

* Added support for zooming the map view
* Added an eraser tool that allows you to erase tiles
* Added ability to save a map as an image
* Added support for masking tileset images based on a certain color
* Added a slider to change the opacity of the current layer
* Fixed the minimum row and column size in the tileset view
* Fixed stamp creation when not dragging topleft to bottomright

### Tiled 0.1.0 (1 September 2009)<|MERGE_RESOLUTION|>--- conflicted
+++ resolved
@@ -1,13 +1,11 @@
-<<<<<<< HEAD
 ### Unreleased
 
 * Raised minimum supported Qt version from 5.6 to 5.9 (drops Windows XP support)
-=======
+
 ### Unreleased 1.8 Patch
 
 * Fixed pasted objects not getting selected if a tile layer was also copied
 * Fixed possible crash when trying to determine whether OpenGL is used
->>>>>>> f87a1ffc
 
 ### Tiled 1.8.0 (7 February 2022)
 
