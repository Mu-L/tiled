--- conflicted
+++ resolved
@@ -731,38 +731,35 @@
             fileName += defaultFileName;
         }
 
-        return QFileDialog::getSaveFileName(this, QString(),
-                                            fileName,
-                                            filter,
-                                            &selectedFilter);
+        fileName = QFileDialog::getSaveFileName(this, QString(),
+                                                fileName,
+                                                filter,
+                                                &selectedFilter);
+
+        if (!fileNameMatchesNameFilter(QFileInfo(fileName).fileName(), selectedFilter)) {
+            QMessageBox messageBox(QMessageBox::Warning,
+                                   tr("Extension Mismatch"),
+                                   tr("The file extension does not match the chosen file type."),
+                                   QMessageBox::Yes | QMessageBox::No,
+                                   window());
+
+            messageBox.setInformativeText(tr("Tiled may not automatically recognize your file when loading. "
+                                             "Are you sure you want to save with this extension?"));
+
+            int answer = messageBox.exec();
+            if (answer != QMessageBox::Yes)
+                return QString();
+        }
+
+        return fileName;
     };
 
     if (auto mapDocument = qobject_cast<MapDocument*>(document)) {
         if (selectedFilter.isEmpty())
             selectedFilter = TmxMapFormat().nameFilter();
 
-<<<<<<< HEAD
         FormatHelper<MapFormat> helper(FileFormat::ReadWrite);
         filter = helper.filter();
-=======
-    if (!fileNameMatchesNameFilter(QFileInfo(fileName).fileName(), selectedFilter)) {
-        QMessageBox messageBox(QMessageBox::Warning,
-                               tr("Extension Mismatch"),
-                               tr("The file extension does not match the chosen file type."),
-                               QMessageBox::Yes | QMessageBox::No,
-                               window());
-
-        messageBox.setInformativeText(tr("Tiled may not automatically recognize your file when loading. "
-                                         "Are you sure you want to save with this extension?"));
-
-        int answer = messageBox.exec();
-        if (answer != QMessageBox::Yes)
-            return false;
-    }
-
-    MapFormat *format = helper.formatByNameFilter(selectedFilter);
-    mMapDocument->setWriterFormat(format);
->>>>>>> 3d6e9251
 
         fileName = getSaveFileName(tr("untitled.tmx"));
         if (fileName.isEmpty())
@@ -1503,12 +1500,7 @@
 
 //    mCommandButton->setEnabled(mMapDocument);
 
-<<<<<<< HEAD
     updateZoomActions();
-=======
-    mLayerComboBox->setEnabled(mMapDocument);
-    mLayerComboBox->setCurrentIndex(layerComboIndex);
->>>>>>> 3d6e9251
 }
 
 void MainWindow::updateZoomActions()
@@ -1628,7 +1620,6 @@
                 SLOT(updateWindowTitle()));
     }
 
-<<<<<<< HEAD
     // todo: adapt updateActions or find new ways to get the actions updated
 //        connect(mapDocument, SIGNAL(currentLayerIndexChanged(int)),
 //                SLOT(updateActions()));
@@ -1637,8 +1628,6 @@
 //        connect(mapDocument, SIGNAL(selectedObjectsChanged()),
 //                SLOT(updateActions()));
 
-=======
->>>>>>> 3d6e9251
     updateWindowTitle();
     updateActions();
 }
