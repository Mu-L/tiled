--- conflicted
+++ resolved
@@ -114,14 +114,10 @@
     if (modifiers & Qt::ControlModifier)
         snapToGrid = !snapToGrid;
 
-<<<<<<< HEAD
     switch (mMode) {
     case CreateArea: {
-=======
-    if (mMode == AreaObjects) {
         const QPointF tileCoords = renderer->pixelToTileCoords(pos);
 
->>>>>>> 52664295
         // Update the size of the new map object
         const QPointF objectPos = mNewMapObjectItem->mapObject()->position();
         QSizeF newSize(qMax(qreal(0), tileCoords.x() - objectPos.x()),
@@ -131,17 +127,13 @@
             newSize = newSize.toSize();
 
         mNewMapObjectItem->resize(newSize);
-<<<<<<< HEAD
         break;
     }
     case CreateTile: {
-=======
-    } else {
         const QSize imgSize = mNewMapObjectItem->mapObject()->tile()->size();
         const QPointF diff(-imgSize.width() / 2, imgSize.height() / 2);
         QPointF tileCoords = renderer->pixelToTileCoords(pos + diff);
 
->>>>>>> 52664295
         if (snapToGrid)
             tileCoords = tileCoords.toPoint();
 
@@ -151,6 +143,8 @@
     }
     case CreatePolygon:
     case CreatePolyline: {
+        QPointF tileCoords = renderer->pixelToTileCoords(pos);
+
         if (snapToGrid)
             tileCoords = tileCoords.toPoint();
 
@@ -210,14 +204,14 @@
     const MapRenderer *renderer = mapDocument()->renderer();
     QPointF tileCoords;
 
-    if (mMode == AreaObjects) {
-        tileCoords = renderer->pixelToTileCoords(event->scenePos());
-    } else {
+    if (mMode == CreateTile) {
         if (!mTile)
             return;
 
         const QPointF diff(-mTile->width() / 2, mTile->height() / 2);
         tileCoords = renderer->pixelToTileCoords(event->scenePos() + diff);
+    } else {
+        tileCoords = renderer->pixelToTileCoords(event->scenePos());
     }
 
     bool snapToGrid = Preferences::instance()->snapToGrid();
