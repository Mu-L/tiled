--- conflicted
+++ resolved
@@ -175,12 +175,8 @@
         map->setNextObjectId(objectGroup->highestObjectId() + 1);
         map->addLayer(objectGroup);
 
-<<<<<<< HEAD
         mDummyMapDocument = MapDocumentPtr::create(map.take());
-=======
-        mDummyMapDocument = new MapDocument(map);
         mDummyMapDocument->setAllowHidingObjects(false);
->>>>>>> b4412c8d
         mDummyMapDocument->setCurrentLayer(objectGroup);
 
         mMapScene->setMapDocument(mDummyMapDocument.data());
