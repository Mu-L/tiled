--- conflicted
+++ resolved
@@ -59,14 +59,8 @@
     TilesetManager *tilesetManager = TilesetManager::instance();
 
     // deep-copy the map data
-<<<<<<< HEAD
-    for (int i = 0; i < variations.size(); ++i) {
-        TileStampVariation &variation = variations[i];
+    for (TileStampVariation &variation : variations) {
         variation.map = variation.map->clone();
-=======
-    for (TileStampVariation &variation : variations) {
-        variation.map = new Map(*variation.map);
->>>>>>> 8677da18
         tilesetManager->addReferences(variation.map->tilesets());
     }
 }
